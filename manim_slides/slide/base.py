--- conflicted
+++ resolved
@@ -534,20 +534,16 @@
 
             # We only reverse video if it was not present
             if not use_cache or not rev_file.exists():
-<<<<<<< HEAD
-                reverse_video_file(
-                    dst_file,
-                    rev_file,
-                    leave=self._leave_progress_bar,
-                    ascii=True if platform.system() == "Windows" else None,
-                    disable=not self._show_progress_bar,
-                )
-=======
                 if skip_reversing:
                     rev_file = dst_file
                 else:
-                    reverse_video_file(dst_file, rev_file)
->>>>>>> a39a9c2b
+                    reverse_video_file(
+                        dst_file,
+                        rev_file,
+                        leave=self._leave_progress_bar,
+                        ascii=True if platform.system() == "Windows" else None,
+                        disable=not self._show_progress_bar,
+                    )
 
             slides.append(
                 SlideConfig.from_pre_slide_config_and_files(
