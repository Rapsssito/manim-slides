--- conflicted
+++ resolved
@@ -4,11 +4,8 @@
 import shutil
 import subprocess
 import tempfile
-<<<<<<< HEAD
+import textwrap
 import warnings
-=======
-import textwrap
->>>>>>> e50271b0
 import webbrowser
 from base64 import b64encode
 from collections import deque
@@ -296,21 +293,16 @@
 
 
 class RevealJS(Converter):
-<<<<<<< HEAD
-    # Export option:
-    one_file: bool = False
-=======
     """
     RevealJS options.
 
     Please check out https://revealjs.com/config/ for more details.
     """
-
-    # Export option: use data-uri
-    data_uri: bool = Field(
-        False, description="Store all animations inside the HTML as data URI."
-    )
->>>>>>> e50271b0
+    
+    # Export option:
+    one_file: bool = Field(
+        False, description="Embed all assets (e.g., animations) inside the HTML."
+    )
     offline: bool = Field(
         False, description="Download remote assets for offline presentation."
     )
