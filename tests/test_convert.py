import shutil
from enum import EnumMeta
from pathlib import Path

import pytest
<<<<<<< HEAD
import requests
from bs4 import BeautifulSoup
from pydantic import ValidationError
=======
>>>>>>> e50271b0

from manim_slides.config import PresentationConfig
from manim_slides.convert import (
    PDF,
    AutoAnimateEasing,
    AutoAnimateMatcher,
    AutoPlayMedia,
    AutoSlideMethod,
    BackgroundSize,
    BackgroundTransition,
    ControlsBackArrows,
    ControlsLayout,
    Converter,
    Display,
    HtmlZip,
    JsBool,
    JsFalse,
    JsNull,
    JsTrue,
    KeyboardCondition,
    NavigationMode,
    PowerPoint,
    PreloadIframes,
    RevealJS,
    RevealTheme,
    ShowSlideNumber,
    SlideNumber,
    Transition,
    TransitionSpeed,
    file_to_data_uri,
    get_duration_ms,
)


def test_get_duration_ms(video_file: Path) -> None:
    assert get_duration_ms(video_file) == 2000.0


def test_file_to_data_uri(video_file: Path, video_data_uri_file: Path) -> None:
    assert file_to_data_uri(video_file) == video_data_uri_file.read_text().strip()


@pytest.mark.parametrize(
    ("enum_type",),
    [
        (JsTrue,),
        (JsFalse,),
        (JsBool,),
        (JsNull,),
        (ControlsLayout,),
        (ControlsBackArrows,),
        (SlideNumber,),
        (ShowSlideNumber,),
        (KeyboardCondition,),
        (NavigationMode,),
        (AutoPlayMedia,),
        (PreloadIframes,),
        (AutoAnimateMatcher,),
        (AutoAnimateEasing,),
        (AutoSlideMethod,),
        (Transition,),
        (TransitionSpeed,),
        (BackgroundSize,),
        (BackgroundTransition,),
        (Display,),
        (RevealTheme,),
    ],
)
def test_format_enum(enum_type: EnumMeta) -> None:
    for enum in enum_type:  # type: ignore[var-annotated]
        expected = str(enum)
        got = f"{enum}"

        assert expected == got

        got = "{enum}".format(enum=enum)  # noqa: UP032

        assert expected == got

        got = format(enum, "")

        assert expected == got


@pytest.mark.parametrize(
    ("enum_type",),
    [
        (ControlsLayout,),
        (ControlsBackArrows,),
        (SlideNumber,),
        (ShowSlideNumber,),
        (KeyboardCondition,),
        (NavigationMode,),
        (AutoPlayMedia,),
        (PreloadIframes,),
        (AutoAnimateMatcher,),
        (AutoAnimateEasing,),
        (AutoSlideMethod,),
        (Transition,),
        (TransitionSpeed,),
        (BackgroundSize,),
        (BackgroundTransition,),
        (Display,),
    ],
)
def test_quoted_enum(enum_type: EnumMeta) -> None:
    for enum in enum_type:  # type: ignore[var-annotated]
        if enum in ["true", "false", "null"]:
            continue

        expected = "'" + enum.value + "'"
        got = str(enum)

        assert expected == got


@pytest.mark.parametrize(
    ("enum_type",),
    [
        (JsTrue,),
        (JsFalse,),
        (JsBool,),
        (JsNull,),
        (RevealTheme,),
    ],
)
def test_unquoted_enum(enum_type: EnumMeta) -> None:
    for enum in enum_type:  # type: ignore[var-annotated]
        expected = enum.value
        got = str(enum)

        assert expected == got


class TestConverter:
    @pytest.mark.parametrize(
        ("name", "converter"),
        [("html", RevealJS), ("pdf", PDF), ("pptx", PowerPoint), ("zip", HtmlZip)],
    )
    def test_from_string(self, name: str, converter: type) -> None:
        assert Converter.from_string(name) == converter

    def test_revealjs_converter(
        self, tmp_path: Path, presentation_config: PresentationConfig
    ) -> None:
        out_file = tmp_path / "slides.html"
        RevealJS(presentation_configs=[presentation_config]).convert_to(out_file)
        assert out_file.exists()
        assert Path(tmp_path / "slides_assets").is_dir()
        file_contents = out_file.read_text()
        assert "manim" in file_contents.casefold()

    def test_revealjs_offline_converter(
        self, tmp_path: Path, presentation_config: PresentationConfig
    ) -> None:
        out_file = tmp_path / "slides.html"
        RevealJS(presentation_configs=[presentation_config], offline="true").convert_to(
            out_file
        )
        assert out_file.exists()
        assets_dir = Path(tmp_path / "slides_assets")
        assert assets_dir.is_dir()
        for file in [
            "black.min.css",
            "reveal.min.css",
            "reveal.min.js",
            "zenburn.min.css",
        ]:
            assert (assets_dir / file).exists()

    def test_revealjs_offline_data_encode(
        self,
        tmp_path: Path,
        presentation_config: PresentationConfig,
        monkeypatch: pytest.MonkeyPatch,
    ) -> None:
        # Mock requests.Session.get to return a fake response (should not be called)
        class MockResponse:
            def __init__(self, content: bytes, text: str, status_code: int) -> None:
                self.content = content
                self.text = text
                self.status_code = status_code

        # Apply the monkeypatch
        monkeypatch.setattr(
            requests.Session,
            "get",
            lambda self, url: MockResponse(
                b"body { background-color: #9a3241; }",
                "body { background-color: #9a3241; }",
                200,
            ),
        )
        out_file = tmp_path / "slides.html"
        RevealJS(
            presentation_configs=[presentation_config], offline="false", one_file="true"
        ).convert_to(out_file)
        assert out_file.exists()
        # Check that assets are not stored
        assert not (tmp_path / "slides_assets").exists()

        with open(out_file, encoding="utf-8") as file:
            content = file.read()

        soup = BeautifulSoup(content, "html.parser")

        # Check if video is encoded in base64
        videos = soup.find_all("section")
        assert all(
            "data:video/mp4;base64," in video["data-background-video"]
            for video in videos
        )

        # Check if CSS is not inlined
        styles = soup.find_all("style")
        assert not any("background-color: #9a3241;" in style.string for style in styles)
        # Check if JS is not inlined
        scripts = soup.find_all("script")
        assert not any(
            "background-color: #9a3241;" in (script.string or "") for script in scripts
        )

    def test_revealjs_offline_inlining(
        self,
        tmp_path: Path,
        presentation_config: PresentationConfig,
        monkeypatch: pytest.MonkeyPatch,
    ) -> None:
        # Mock requests.Session.get to return a fake response
        class MockResponse:
            def __init__(self, content: bytes, text: str, status_code: int) -> None:
                self.content = content
                self.text = text
                self.status_code = status_code

        # Apply the monkeypatch
        monkeypatch.setattr(
            requests.Session,
            "get",
            lambda self, url: MockResponse(
                b"body { background-color: #9a3241; }",
                "body { background-color: #9a3241; }",
                200,
            ),
        )

        out_file = tmp_path / "slides.html"
        RevealJS(
            presentation_configs=[presentation_config], offline="true", one_file="true"
        ).convert_to(out_file)
        assert out_file.exists()

        with open(out_file, encoding="utf-8") as file:
            content = file.read()

        soup = BeautifulSoup(content, "html.parser")

        # Check if CSS is inlined
        styles = soup.find_all("style")
        assert any("background-color: #9a3241;" in style.string for style in styles)

        # Check if JS is inlined
        scripts = soup.find_all("script")
        assert any("background-color: #9a3241;" in script.string for script in scripts)

    def test_htmlzip_converter(
        self, tmp_path: Path, presentation_config: PresentationConfig
    ) -> None:
        archive = tmp_path / "got.zip"
        expected = tmp_path / "expected.html"
        got = tmp_path / "got.html"

        HtmlZip(presentation_configs=[presentation_config]).convert_to(archive)
        RevealJS(presentation_configs=[presentation_config]).convert_to(expected)

        shutil.unpack_archive(str(archive), extract_dir=tmp_path)

        assert archive.exists()
        assert got.exists()
        assert expected.exists()

        assert got.read_text() == expected.read_text().replace(
            "expected_assets", "got_assets"
        )

    @pytest.mark.parametrize("num_presentation_configs", (1, 2))
    def test_revealjs_multiple_scenes_converter(
        self,
        tmp_path: Path,
        presentation_config: PresentationConfig,
        num_presentation_configs: int,
    ) -> None:
        out_file = tmp_path / "slides.html"
        RevealJS(
            presentation_configs=[
                presentation_config for _ in range(num_presentation_configs)
            ]
        ).convert_to(out_file)
        assert out_file.exists()
        assets_dir = Path(tmp_path / "slides_assets")
        assert assets_dir.is_dir()

        got = sum(1 for _ in assets_dir.iterdir())
        expected = num_presentation_configs * len(presentation_config.slides)

        assert got == expected

    @pytest.mark.parametrize("frame_index", ("first", "last"))
    def test_pdf_converter(
        self, frame_index: str, tmp_path: Path, presentation_config: PresentationConfig
    ) -> None:
        out_file = tmp_path / "slides.pdf"
        PDF(
            presentation_configs=[presentation_config], frame_index=frame_index
        ).convert_to(out_file)
        assert out_file.exists()

    def test_pptx_converter(
        self, tmp_path: Path, presentation_config: PresentationConfig
    ) -> None:
        out_file = tmp_path / "slides.pptx"
        PowerPoint(presentation_configs=[presentation_config]).convert_to(out_file)
        assert out_file.exists()<|MERGE_RESOLUTION|>--- conflicted
+++ resolved
@@ -3,12 +3,9 @@
 from pathlib import Path
 
 import pytest
-<<<<<<< HEAD
 import requests
 from bs4 import BeautifulSoup
 from pydantic import ValidationError
-=======
->>>>>>> e50271b0
 
 from manim_slides.config import PresentationConfig
 from manim_slides.convert import (
